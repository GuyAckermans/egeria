/* SPDX-License-Identifier: Apache 2.0 */
/* Copyright Contributors to the ODPi Egeria project. */
package org.odpi.openmetadata.accessservices.assetcatalog.admin;

import org.odpi.openmetadata.accessservices.assetcatalog.exception.AssetCatalogErrorCode;
import org.odpi.openmetadata.accessservices.assetcatalog.handlers.AssetCatalogHandler;
import org.odpi.openmetadata.accessservices.assetcatalog.handlers.RelationshipHandler;
import org.odpi.openmetadata.adminservices.configuration.registration.AccessServiceDescription;
import org.odpi.openmetadata.commonservices.multitenant.OCFOMASServiceInstance;
import org.odpi.openmetadata.repositoryservices.auditlog.OMRSAuditLog;
import org.odpi.openmetadata.repositoryservices.connectors.stores.metadatacollectionstore.repositoryconnector.OMRSRepositoryConnector;

import java.util.List;

/**
 * AssetCatalogServicesInstance caches references to OMRS objects for a specific server.
 * It is also responsible for registering itself in the instance map.
 */
class AssetCatalogServicesInstance extends OCFOMASServiceInstance {

    private static final AccessServiceDescription description = AccessServiceDescription.ASSET_CATALOG_OMAS;

    private AssetCatalogHandler assetCatalogHandler;
    private RelationshipHandler relationshipHandler;

    /**
     * @param repositoryConnector     link to the repository responsible for servicing the REST calls.
     * @param supportedZones          configurable list of zones that Asset Catalog is allowed to serve Assets from
     * @param auditLog                logging destination
     * @param localServerUserId       userId used for server initiated actions
     * @param supportedTypesForSearch
     * @throws org.odpi.openmetadata.commonservices.multitenant.ffdc.exceptions.NewInstanceException a problem occurred during initialization
     */
    AssetCatalogServicesInstance(OMRSRepositoryConnector repositoryConnector,
                                 List<String> supportedZones, OMRSAuditLog auditLog,
<<<<<<< HEAD
                                 String localServerUserId) throws org.odpi.openmetadata.commonservices.multitenant.ffdc.exceptions.NewInstanceException {
        super(description.getAccessServiceName() + " OMAS ", repositoryConnector, auditLog, localServerUserId, repositoryConnector.getMaxPageSize());
=======
                                 String localServerUserId, List<String> supportedTypesForSearch) throws org.odpi.openmetadata.commonservices.multitenant.ffdc.exceptions.NewInstanceException {
        super(description.getAccessServiceName(), repositoryConnector, auditLog, localServerUserId, repositoryConnector.getMaxPageSize());
>>>>>>> b2f628c3
        super.supportedZones = supportedZones;

        if (repositoryHandler != null) {

            assetCatalogHandler = new AssetCatalogHandler(serverName, invalidParameterHandler, repositoryHandler, repositoryHelper,
                    errorHandler, supportedZones, supportedTypesForSearch);
            relationshipHandler = new RelationshipHandler(invalidParameterHandler, repositoryHandler, repositoryHelper, errorHandler);
        } else {
            final String methodName = "new ServiceInstance";

            AssetCatalogErrorCode errorCode = AssetCatalogErrorCode.OMRS_NOT_INITIALIZED;
            String errorMessage = errorCode.getErrorMessageId() + errorCode.getFormattedErrorMessage(methodName);

            throw new org.odpi.openmetadata.commonservices.multitenant.ffdc.exceptions.NewInstanceException(errorCode.getHttpErrorCode(), this.getClass().getName(), methodName,
                    errorMessage, errorCode.getSystemAction(), errorCode.getUserAction());
        }
    }


    /**
     * Return the handler for assets requests
     *
     * @return handler object
     */
    AssetCatalogHandler getAssetCatalogHandler() {
        return assetCatalogHandler;
    }


    /**
     * Return the handler for relationships requests
     *
     * @return handler object
     */
    RelationshipHandler getRelationshipHandler() {
        return relationshipHandler;
    }

}<|MERGE_RESOLUTION|>--- conflicted
+++ resolved
@@ -33,13 +33,9 @@
      */
     AssetCatalogServicesInstance(OMRSRepositoryConnector repositoryConnector,
                                  List<String> supportedZones, OMRSAuditLog auditLog,
-<<<<<<< HEAD
-                                 String localServerUserId) throws org.odpi.openmetadata.commonservices.multitenant.ffdc.exceptions.NewInstanceException {
+                                 String localServerUserId, List<String> supportedTypesForSearch) throws org.odpi.openmetadata.commonservices.multitenant.ffdc.exceptions.NewInstanceException {
+
         super(description.getAccessServiceName() + " OMAS ", repositoryConnector, auditLog, localServerUserId, repositoryConnector.getMaxPageSize());
-=======
-                                 String localServerUserId, List<String> supportedTypesForSearch) throws org.odpi.openmetadata.commonservices.multitenant.ffdc.exceptions.NewInstanceException {
-        super(description.getAccessServiceName(), repositoryConnector, auditLog, localServerUserId, repositoryConnector.getMaxPageSize());
->>>>>>> b2f628c3
         super.supportedZones = supportedZones;
 
         if (repositoryHandler != null) {
