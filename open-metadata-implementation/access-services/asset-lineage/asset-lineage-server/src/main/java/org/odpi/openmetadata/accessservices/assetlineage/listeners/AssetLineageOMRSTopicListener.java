--- conflicted
+++ resolved
@@ -170,15 +170,10 @@
 
         Set<String> superTypes = collectSuperTypes(ASSET_LINEAGE_OMAS, entityDetail.getType().getTypeDefName());
 
-<<<<<<< HEAD
-        processNewEntityEvent(entityDetail,
-                serviceOperationName + NEW_ENTITY_EVENT.getName());
-=======
         if (superTypes.contains(SCHEMA_ELEMENT)) {
             processNewEntity(entityDetail,
                     serviceOperationName + NEW_ENTITY_EVENT.getName(),SCHEMA_ELEMENT);
         }
->>>>>>> ecfc5357
 
     }
 
