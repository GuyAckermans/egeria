/* SPDX-License-Identifier: Apache-2.0 */
/* Copyright Contributors to the ODPi Egeria project. */
package org.odpi.openmetadata.accessservices.dataengine.ffdc;


import java.text.MessageFormat;

/**
 * The DataEngineErrorCode is used to define first failure data capture (FFDC) for errors that occur when working with
 * the Data Engine OMAS Services.  It is used in conjunction with both Checked and Runtime (unchecked) exceptions.
 * <p>
 * The 5 fields in the enum are:
 * <ul>
 * <li>HTTP Error Code - for translating between REST and JAVA - Typically the numbers used are:</li>
 * <li><ul>
 * <li>500 - internal error</li>
 * <li>400 - invalid parameters</li>
 * <li>404 - not found</li>
 * <li>409 - data conflict errors - eg item already defined</li>
 * </ul></li>
 * <li>Error Message Id - to uniquely identify the message</li>
 * <li>Error Message Text - includes placeholder to allow additional values to be captured</li>
 * <li>SystemAction - describes the result of the error</li>
 * <li>UserAction - describes how a AssetConsumerInterface should correct the error</li>
 * </ul>
 */

public enum DataEngineErrorCode {
    OMRS_NOT_INITIALIZED(404, "OMAS-DATA-ENGINE-404-001 ",
            "The open metadata repository services are not initialized for server {0}",
            "The system is unable to connect to the open metadata property server.",
            "Check that the server initialized correctly.  " +
                    "Correct any errors discovered and retry the request when the open metadata services are available."),
    INVALID_PORT_TYPE(400, "OMAS-DATA-ENGINE-400-005 ",
            "The port type passed for the {0} is invalid, or different from {1}",
            "The system is unable to create a new PortDelegation relation the request without equal types between the ports.",
<<<<<<< HEAD
            "Correct the code in the caller to provide the correct port type.");
=======
            "Correct the code in the caller to provide the correct port type."),
    NO_SCHEMA_ATTRIBUTE(404, "OMAS-DATA-ENGINE-404-002 ",
            "No schema attribute found for qualifiedName {0}",
            "The system is unable to retrieve a schema attribute for the specified qualifiedName.",
            "Correct the code in the caller to provide the qualified name."),
    PROCESS_EVENT_EXCEPTION(400, "OMAS-DATA-ENGINE-400-003",
            "The data engine event {0} could not be processed. Error: {1}",
            "The system is unable to process the event.",
            "Verify the topic configuration or the event schema."),
    PARSE_EVENT_EXCEPTION(400, "OMAS-DATA-ENGINE-400-004",
            "The data engine event {0} could not be parsed. Error: {1}",
            "The system is unable to process the event.",
            "Verify the topic configuration or the event schema.");


>>>>>>> ba827bc4
    private int HTTPErrorCode;
    private String errorMessageId;
    private String errorMessage;
    private String systemAction;
    private String userAction;

    /**
     * The constructor for DataEngineErrorCode expects to be passed one of the enumeration rows defined in
     * DataEngineErrorCode above.   For example:
     * <p>
     * DataEngineErrorCode   errorCode = DataEngineErrorCode.NULL_USER_ID;
     * <p>
     * This will expand out to the 5 parameters shown below.
     *
     * @param newHTTPErrorCode  - error code to use over REST calls
     * @param newErrorMessageId - unique Id for the message
     * @param newErrorMessage   - text for the message
     * @param newSystemAction   - description of the action taken by the system when the error condition happened
     * @param newUserAction     - instructions for resolving the error
     */
    DataEngineErrorCode(int newHTTPErrorCode, String newErrorMessageId, String newErrorMessage, String newSystemAction,
                        String newUserAction) {
        this.HTTPErrorCode = newHTTPErrorCode;
        this.errorMessageId = newErrorMessageId;
        this.errorMessage = newErrorMessage;
        this.systemAction = newSystemAction;
        this.userAction = newUserAction;
    }

    /**
     * Returns the error message with the placeholders filled out with the supplied parameters.
     *
     * @param params - strings that plug into the placeholders in the errorMessage
     * @return errorMessage (formatted with supplied parameters)
     */
    public String getFormattedErrorMessage(String... params) {
        MessageFormat mf = new MessageFormat(errorMessage);
        return mf.format(params);
    }

    /**
     * Returns the numeric code that can be used in a REST response.
     *
     * @return int
     */
    public int getHTTPErrorCode() {
        return HTTPErrorCode;
    }

    /**
     * Returns the unique error message identifier of the error.
     *
     * @return String
     */
    public String getErrorMessageId() {
        return errorMessageId;
    }

    /**
     * Returns the un-formatted error message.
     *
     * @return String
     */
    public String getErrorMessage() {
        return errorMessage;
    }

    /**
     * Returns the action taken by the system when the error occurred.
     *
     * @return String
     */
    public String getSystemAction() {
        return systemAction;
    }

    /**
     * Returns the proposed action for a user to take when encountering the error.
     *
     * @return String
     */
    public String getUserAction() {
        return userAction;
    }
}
<|MERGE_RESOLUTION|>--- conflicted
+++ resolved
@@ -34,14 +34,7 @@
     INVALID_PORT_TYPE(400, "OMAS-DATA-ENGINE-400-005 ",
             "The port type passed for the {0} is invalid, or different from {1}",
             "The system is unable to create a new PortDelegation relation the request without equal types between the ports.",
-<<<<<<< HEAD
-            "Correct the code in the caller to provide the correct port type.");
-=======
             "Correct the code in the caller to provide the correct port type."),
-    NO_SCHEMA_ATTRIBUTE(404, "OMAS-DATA-ENGINE-404-002 ",
-            "No schema attribute found for qualifiedName {0}",
-            "The system is unable to retrieve a schema attribute for the specified qualifiedName.",
-            "Correct the code in the caller to provide the qualified name."),
     PROCESS_EVENT_EXCEPTION(400, "OMAS-DATA-ENGINE-400-003",
             "The data engine event {0} could not be processed. Error: {1}",
             "The system is unable to process the event.",
@@ -52,7 +45,6 @@
             "Verify the topic configuration or the event schema.");
 
 
->>>>>>> ba827bc4
     private int HTTPErrorCode;
     private String errorMessageId;
     private String errorMessage;
