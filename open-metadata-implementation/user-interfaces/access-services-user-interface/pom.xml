<?xml version="1.0" encoding="UTF-8"?>

<!-- SPDX-License-Identifier: Apache-2.0 -->
<!-- Copyright Contributors to the ODPi Egeria project. -->

<project xmlns="http://maven.apache.org/POM/4.0.0"
         xmlns:xsi="http://www.w3.org/2001/XMLSchema-instance"
         xsi:schemaLocation="http://maven.apache.org/POM/4.0.0 http://maven.apache.org/xsd/maven-4.0.0.xsd">

    <parent>
        <artifactId>user-interfaces</artifactId>
        <groupId>org.odpi.egeria</groupId>
        <version>1.1-SNAPSHOT</version>
    </parent>

    <modelVersion>4.0.0</modelVersion>

    <name>Access Services User Interface</name>
    <description>
        The Access Services User Interface provides a user interface that supports
        the user-facing open metadata access services.  It is a role-based UI that
        offers different capabilities based on the end user's role.  This makes it
        useful for demonstrations.
    </description>

    <artifactId>access-services-user-interface</artifactId>

    <properties>
        <node.version>v10.12.0</node.version>
        <npm.version>6.4.1</npm.version>
        <frontend.plugin.version>1.6</frontend.plugin.version>
        <resources.plugin.version>3.1.0</resources.plugin.version>
        <exec.plugin.version>1.6.0</exec.plugin.version>
        <jjwt.version>0.6.0</jjwt.version>
        <h2.version>1.4.196</h2.version>
        <junit.platform.version>1.2.0</junit.platform.version>
        <junit.jupiter.version>5.2.0</junit.jupiter.version>
        <junit.surefire.version>1.2.0</junit.surefire.version>
        <junit.version>4.12</junit.version>
    </properties>

    <dependencies>
        <!-- Spring boot -->
        <dependency>
            <groupId>org.springframework.boot</groupId>
            <artifactId>spring-boot-starter-web</artifactId>
        </dependency>
        <dependency>
            <groupId>org.springframework.boot</groupId>
            <artifactId>spring-boot-starter-security</artifactId>
        </dependency>
        <dependency>
            <groupId>org.springframework.boot</groupId>
            <artifactId>spring-boot-starter-data-jpa</artifactId>
        </dependency>

        <dependency>
            <groupId>org.springframework.security</groupId>
            <artifactId>spring-security-ldap</artifactId>
            <exclusions>
                <exclusion>
                    <groupId>org.springframework</groupId>
                    <artifactId>spring-core</artifactId>
                </exclusion>
                <exclusion>
                    <groupId>org.springframework</groupId>
                    <artifactId>spring-beans</artifactId>
                </exclusion>
            </exclusions>
        </dependency>

        <dependency>
            <groupId>io.jsonwebtoken</groupId>
            <artifactId>jjwt</artifactId>
        </dependency>

        <dependency>
            <groupId>com.h2database</groupId>
            <artifactId>h2</artifactId>
        </dependency>

        <dependency>
            <groupId>org.odpi.egeria</groupId>
            <artifactId>asset-catalog-client</artifactId>
        </dependency>

        <dependency>
            <groupId>org.odpi.egeria</groupId>
            <artifactId>subject-area-client</artifactId>
        </dependency>

        <dependency>
            <groupId>org.junit.jupiter</groupId>
            <artifactId>junit-jupiter-api</artifactId>
            <scope>test</scope>
        </dependency>

        <dependency>
            <groupId>org.junit.jupiter</groupId>
            <artifactId>junit-jupiter-engine</artifactId>
            <scope>test</scope>
        </dependency>

        <dependency>
            <groupId>org.junit.platform</groupId>
            <artifactId>junit-platform-runner</artifactId>
            <scope>test</scope>
        </dependency>

        <dependency>
            <groupId>ch.qos.logback</groupId>
            <artifactId>logback-classic</artifactId>
            <scope>compile</scope>
        </dependency>

        <dependency>
            <groupId>org.mockito</groupId>
            <artifactId>mockito-junit-jupiter</artifactId>
            <scope>test</scope>
        </dependency>

        <dependency>
            <groupId>org.mockito</groupId>
            <artifactId>mockito-inline</artifactId>
            <scope>test</scope>
        </dependency>

        <dependency>
            <groupId>org.mockito</groupId>
            <artifactId>mockito-core</artifactId>
            <scope>test</scope>
        </dependency>

        <dependency>
            <groupId>junit</groupId>
            <artifactId>junit</artifactId>
            <scope>test</scope>
        </dependency>

        <dependency>
            <groupId>org.odpi.egeria</groupId>
            <artifactId>http-helper</artifactId>
            <scope>compile</scope>
        </dependency>
        <dependency>
            <groupId>org.odpi.egeria</groupId>
            <artifactId>connector-configuration-factory</artifactId>
            <scope>compile</scope>
        </dependency>
        <dependency>
            <groupId>org.odpi.egeria</groupId>
            <artifactId>repository-services-apis</artifactId>
<<<<<<< HEAD
        </dependency>
=======
                  </dependency>
>>>>>>> 450f9b1b
        <dependency>
            <groupId>org.odpi.egeria</groupId>
            <artifactId>open-connector-framework</artifactId>
        </dependency>

        <dependency>
            <groupId>org.springframework.boot</groupId>
            <artifactId>spring-boot-autoconfigure</artifactId>
        </dependency>
        <dependency>
            <groupId>com.fasterxml.jackson.core</groupId>
            <artifactId>jackson-databind</artifactId>
        </dependency>
        <dependency>
            <groupId>org.springframework.security</groupId>
            <artifactId>spring-security-config</artifactId>
        </dependency>
        <dependency>
            <groupId>org.springframework</groupId>
            <artifactId>spring-web</artifactId>
        </dependency>
        <dependency>
            <groupId>org.apache.tomcat.embed</groupId>
            <artifactId>tomcat-embed-core</artifactId>
        </dependency>
        <dependency>
            <groupId>com.fasterxml.jackson.core</groupId>
            <artifactId>jackson-annotations</artifactId>
        </dependency>
        <dependency>
            <groupId>org.springframework</groupId>
            <artifactId>spring-context</artifactId>
        </dependency>
        <dependency>
            <groupId>org.springframework</groupId>
            <artifactId>spring-webmvc</artifactId>
        </dependency>
        <dependency>
            <groupId>org.springframework.data</groupId>
            <artifactId>spring-data-jpa</artifactId>
        </dependency>
        <dependency>
            <groupId>org.springframework</groupId>
            <artifactId>spring-beans</artifactId>
        </dependency>
        <dependency>
            <groupId>org.springframework.boot</groupId>
            <artifactId>spring-boot</artifactId>
        </dependency>
        <dependency>
            <groupId>org.springframework.security</groupId>
            <artifactId>spring-security-core</artifactId>
        </dependency>
        <dependency>
            <groupId>org.slf4j</groupId>
            <artifactId>slf4j-api</artifactId>
        </dependency>
        <dependency>
            <groupId>org.springframework</groupId>
            <artifactId>spring-core</artifactId>
        </dependency>
        <dependency>
            <groupId>org.odpi.egeria</groupId>
            <artifactId>asset-catalog-api</artifactId>
        </dependency>
        <dependency>
            <groupId>org.springframework.data</groupId>
            <artifactId>spring-data-commons</artifactId>
        </dependency>
        <dependency>
            <groupId>org.springframework.security</groupId>
            <artifactId>spring-security-web</artifactId>
        </dependency>
        <dependency>
            <groupId>javax.persistence</groupId>
            <artifactId>javax.persistence-api</artifactId>
        </dependency>
        <dependency>
            <groupId>org.odpi.egeria</groupId>
            <artifactId>subject-area-api</artifactId>
        </dependency>
        <dependency>
            <groupId>com.fasterxml.jackson.core</groupId>
            <artifactId>jackson-core</artifactId>
        </dependency>
        <dependency>
            <groupId>org.odpi.egeria</groupId>
            <artifactId>open-lineage-services-client</artifactId>
        </dependency>
        <dependency>
            <groupId>org.odpi.egeria</groupId>
            <artifactId>open-lineage-services-api</artifactId>
        </dependency>
        <dependency>
            <groupId>org.odpi.egeria</groupId>
            <artifactId>ui-admin-services-spring</artifactId>
<<<<<<< HEAD
=======
            <version>${open-metadata.version}</version>
>>>>>>> 450f9b1b
        </dependency>
    </dependencies>

    <profiles>
        <profile>
            <id>prod</id>
            <properties>
                <polymer.build>es6-bundled</polymer.build>
            </properties>
        </profile>
        <profile>
            <id>user-interface</id>
            <activation>
                <!--
                To skip UI (deactivate this profile) specify the skipUI system property
                mvn clean install -DskipUI
                -->
                <property>
                    <name>!skipUI</name>
                </property>
            </activation>
            <build>
                <plugins>
                    <plugin>
                        <groupId>com.github.eirslett</groupId>
                        <artifactId>frontend-maven-plugin</artifactId>
                        <executions>
                            <execution>
                                <id>install node and npm</id>
                                <phase>validate</phase>
                                <goals>
                                    <goal>install-node-and-npm</goal>
                                </goals>
                                <configuration>
                                    <nodeVersion>${node.version}</nodeVersion>
                                    <npmVersion>${npm.version}</npmVersion>
                                    <workingDirectory>tools</workingDirectory>
                                </configuration>
                            </execution>
                            <execution>
                                <id>install polymer-cli</id>
                                <phase>validate</phase>
                                <goals>
                                    <goal>npm</goal>
                                </goals>
                                <configuration>
                                    <arguments>install polymer-cli --prefix .</arguments>
                                    <workingDirectory>tools</workingDirectory>
                                </configuration>
                            </execution>
                            <execution>
                                <id>npm install</id>
                                <phase>validate</phase>
                                <goals>
                                    <goal>npm</goal>
                                </goals>
                                <configuration>
                                    <arguments>install ../src/main/static --prefix .</arguments>
                                    <workingDirectory>tools</workingDirectory>
                                </configuration>
                            </execution>
                        </executions>
                    </plugin>
                    <plugin>
                        <artifactId>exec-maven-plugin</artifactId>
                        <groupId>org.codehaus.mojo</groupId>
                        <executions>
                            <execution>
                                <id>Polymer build</id>
                                <phase>generate-resources</phase>
                                <goals>
                                    <goal>exec</goal>
                                </goals>
                                <configuration>
                                    <executable>${basedir}/tools/node/node</executable>
                                    <arguments>
                                        <argument>${basedir}/tools/node_modules/polymer-cli/bin/polymer.js</argument>
                                        <argument>build</argument>
                                    </arguments>
                                    <workingDirectory>${basedir}/src/main/static</workingDirectory>
                                </configuration>
                            </execution>
                        </executions>
                    </plugin>
                    <plugin>
                        <groupId>org.apache.maven.plugins</groupId>
                        <artifactId>maven-resources-plugin</artifactId>
                        <executions>
                            <execution>
                                <id>copy-resources</id>
                                <phase>generate-resources</phase>
                                <goals>
                                    <goal>copy-resources</goal>
                                </goals>
                                <configuration>
                                    <overwrite>true</overwrite>
                                    <outputDirectory>${basedir}/src/main/resources/public</outputDirectory>
                                    <resources>
                                        <resource>
                                            <directory>${basedir}/src/main/static/build/dev</directory>
                                            <!--<directory>${basedir}/src/main/static/build/es6-bundled</directory>-->
                                            <filtering>true</filtering>
                                        </resource>
                                    </resources>
                                </configuration>
                            </execution>
                        </executions>
                    </plugin>
                    <plugin>
                        <groupId>org.springframework.boot</groupId>
                        <artifactId>spring-boot-maven-plugin</artifactId>
                        <executions>
                            <execution>
                                <goals>
                                    <goal>repackage</goal>
                                </goals>
                            </execution>
                        </executions>
                    </plugin>
                </plugins>
            </build>
        </profile>

    </profiles>

    <build>
        <plugins>
            <plugin>
                <groupId>org.apache.rat</groupId>
                <artifactId>apache-rat-plugin</artifactId>
                <configuration>
                    <excludes>
                        <exclude>**/tools/**</exclude>
                        <exclude>**/resources/public/**</exclude>
                        <exclude>**/resources/**</exclude>
                        <!--<exclude>**/node_modules/**</exclude>-->
                        <exclude>**/static/**</exclude>
                        <exclude>**/docs/**</exclude>
                        <exclude>**/build/**</exclude>
                        <!--<exclude>**/src/*</exclude>-->
                        <!--<exclude>**/*.json</exclude>-->
                        <exclude>**/banner.txt</exclude>
                        <exclude>tools/polymer*</exclude>
                        <exclude>**/.vscode*/**</exclude>
                        <exclude>**/.factorypath/**</exclude>
                        <exclude>**/**.code-workspace</exclude>
                    </excludes>
                </configuration>
            </plugin>
            <plugin>
                <groupId>org.apache.maven.plugins</groupId>
                <artifactId>maven-surefire-plugin</artifactId>
            </plugin>

            <plugin>
                <groupId>org.apache.maven.plugins</groupId>
                <artifactId>maven-dependency-plugin</artifactId>
                <executions>
                    <execution>
                        <id>analyze</id>
                        <goals>
                            <goal>analyze-only</goal>
                        </goals>
                        <configuration>
                            <ignoredUnusedDeclaredDependencies combine.children="append">
                                <!-- Egeria ui admin needs to be in the component scan -->
                                <ignoredUnusedDeclaredDependency>org.odpi.egeria:*spring*</ignoredUnusedDeclaredDependency>
                                <!-- Spring enablement - false positives from dependency checker -->
                                <ignoredUnusedDeclaredDependency>org.springframework.boot:spring-boot-starter-web:*</ignoredUnusedDeclaredDependency>
                                <ignoredUnusedDeclaredDependency>org.springframework.boot:spring-boot-starter-security:*</ignoredUnusedDeclaredDependency>
                                <ignoredUnusedDeclaredDependency>org.springframework.boot:spring-boot-starter-data-jpa:*</ignoredUnusedDeclaredDependency>
                                <!-- runtime database -->
                                <ignoredUnusedDeclaredDependency>com.h2database:h2:*</ignoredUnusedDeclaredDependency>
                            </ignoredUnusedDeclaredDependencies>
                        </configuration>
                    </execution>
                </executions>
            </plugin>
        </plugins>
    </build>

</project><|MERGE_RESOLUTION|>--- conflicted
+++ resolved
@@ -142,19 +142,18 @@
             <artifactId>http-helper</artifactId>
             <scope>compile</scope>
         </dependency>
+
         <dependency>
             <groupId>org.odpi.egeria</groupId>
             <artifactId>connector-configuration-factory</artifactId>
             <scope>compile</scope>
         </dependency>
+
         <dependency>
             <groupId>org.odpi.egeria</groupId>
             <artifactId>repository-services-apis</artifactId>
-<<<<<<< HEAD
-        </dependency>
-=======
-                  </dependency>
->>>>>>> 450f9b1b
+        </dependency>
+
         <dependency>
             <groupId>org.odpi.egeria</groupId>
             <artifactId>open-connector-framework</artifactId>
@@ -164,26 +163,32 @@
             <groupId>org.springframework.boot</groupId>
             <artifactId>spring-boot-autoconfigure</artifactId>
         </dependency>
+
         <dependency>
             <groupId>com.fasterxml.jackson.core</groupId>
             <artifactId>jackson-databind</artifactId>
         </dependency>
+
         <dependency>
             <groupId>org.springframework.security</groupId>
             <artifactId>spring-security-config</artifactId>
         </dependency>
+
         <dependency>
             <groupId>org.springframework</groupId>
             <artifactId>spring-web</artifactId>
         </dependency>
+
         <dependency>
             <groupId>org.apache.tomcat.embed</groupId>
             <artifactId>tomcat-embed-core</artifactId>
         </dependency>
+
         <dependency>
             <groupId>com.fasterxml.jackson.core</groupId>
             <artifactId>jackson-annotations</artifactId>
         </dependency>
+
         <dependency>
             <groupId>org.springframework</groupId>
             <artifactId>spring-context</artifactId>
@@ -192,10 +197,12 @@
             <groupId>org.springframework</groupId>
             <artifactId>spring-webmvc</artifactId>
         </dependency>
+
         <dependency>
             <groupId>org.springframework.data</groupId>
             <artifactId>spring-data-jpa</artifactId>
         </dependency>
+
         <dependency>
             <groupId>org.springframework</groupId>
             <artifactId>spring-beans</artifactId>
@@ -204,38 +211,47 @@
             <groupId>org.springframework.boot</groupId>
             <artifactId>spring-boot</artifactId>
         </dependency>
+
         <dependency>
             <groupId>org.springframework.security</groupId>
             <artifactId>spring-security-core</artifactId>
         </dependency>
+
         <dependency>
             <groupId>org.slf4j</groupId>
             <artifactId>slf4j-api</artifactId>
         </dependency>
+
         <dependency>
             <groupId>org.springframework</groupId>
             <artifactId>spring-core</artifactId>
         </dependency>
+
         <dependency>
             <groupId>org.odpi.egeria</groupId>
             <artifactId>asset-catalog-api</artifactId>
         </dependency>
+
         <dependency>
             <groupId>org.springframework.data</groupId>
             <artifactId>spring-data-commons</artifactId>
         </dependency>
+
         <dependency>
             <groupId>org.springframework.security</groupId>
             <artifactId>spring-security-web</artifactId>
         </dependency>
+
         <dependency>
             <groupId>javax.persistence</groupId>
             <artifactId>javax.persistence-api</artifactId>
         </dependency>
+
         <dependency>
             <groupId>org.odpi.egeria</groupId>
             <artifactId>subject-area-api</artifactId>
         </dependency>
+
         <dependency>
             <groupId>com.fasterxml.jackson.core</groupId>
             <artifactId>jackson-core</artifactId>
@@ -244,17 +260,15 @@
             <groupId>org.odpi.egeria</groupId>
             <artifactId>open-lineage-services-client</artifactId>
         </dependency>
+
         <dependency>
             <groupId>org.odpi.egeria</groupId>
             <artifactId>open-lineage-services-api</artifactId>
         </dependency>
+
         <dependency>
             <groupId>org.odpi.egeria</groupId>
             <artifactId>ui-admin-services-spring</artifactId>
-<<<<<<< HEAD
-=======
-            <version>${open-metadata.version}</version>
->>>>>>> 450f9b1b
         </dependency>
     </dependencies>
 
