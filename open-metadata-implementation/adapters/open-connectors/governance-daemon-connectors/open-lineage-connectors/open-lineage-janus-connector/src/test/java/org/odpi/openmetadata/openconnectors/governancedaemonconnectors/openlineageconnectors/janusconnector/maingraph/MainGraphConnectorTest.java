/* SPDX-License-Identifier: Apache-2.0 */
/* Copyright Contributors to the ODPi Egeria project. */
package org.odpi.openmetadata.openconnectors.governancedaemonconnectors.openlineageconnectors.janusconnector.maingraph;

import org.apache.tinkerpop.gremlin.process.traversal.dsl.graph.GraphTraversalSource;
import org.apache.tinkerpop.gremlin.structure.Graph;
import org.apache.tinkerpop.gremlin.structure.Vertex;
import org.janusgraph.core.JanusGraph;
import org.janusgraph.core.JanusGraphFactory;
import org.junit.BeforeClass;
import org.junit.Test;
import org.odpi.openmetadata.governanceservers.openlineage.ffdc.OpenLineageException;
import org.odpi.openmetadata.governanceservers.openlineage.model.LineageVertex;
import org.odpi.openmetadata.governanceservers.openlineage.responses.LineageResponse;

import java.util.HashSet;
import java.util.Set;

import static org.junit.Assert.assertEquals;
import static org.junit.Assert.assertTrue;
import static org.odpi.openmetadata.openconnectors.governancedaemonconnectors.openlineageconnectors.janusconnector.utils.GraphConstants.*;

public class MainGraphConnectorTest {

    private static Graph cyclicGraph;
    private final MainGraphConnector mainGraphConnector = new MainGraphConnector();

    @BeforeClass
    public static void beforeClass() {
        cyclicGraph = JanusGraphFactory.build().set("storage.backend", "inmemory").open();
        GraphTraversalSource g = cyclicGraph.traversal();

        Vertex c11 = g.addV(NODE_LABEL_COLUMN).property(PROPERTY_KEY_ENTITY_NODE_ID, "c11").next();
        Vertex c12 = g.addV(NODE_LABEL_COLUMN).property(PROPERTY_KEY_ENTITY_NODE_ID, "c12").next();
        Vertex c21 = g.addV(NODE_LABEL_COLUMN).property(PROPERTY_KEY_ENTITY_NODE_ID, "c21").next();
        Vertex c22 = g.addV(NODE_LABEL_COLUMN).property(PROPERTY_KEY_ENTITY_NODE_ID, "c22").next();
        Vertex c31 = g.addV(NODE_LABEL_COLUMN).property(PROPERTY_KEY_ENTITY_NODE_ID, "c31").next();
        Vertex c32 = g.addV(NODE_LABEL_COLUMN).property(PROPERTY_KEY_ENTITY_NODE_ID, "c32").next();
        Vertex c41 = g.addV(NODE_LABEL_COLUMN).property(PROPERTY_KEY_ENTITY_NODE_ID, "c41").next();
        Vertex c42 = g.addV(NODE_LABEL_COLUMN).property(PROPERTY_KEY_ENTITY_NODE_ID, "c42").next();

        Vertex p1 = g.addV(NODE_LABEL_SUB_PROCESS).property(PROPERTY_KEY_ENTITY_NODE_ID, "p1").next();
        Vertex p2 = g.addV(NODE_LABEL_SUB_PROCESS).property(PROPERTY_KEY_ENTITY_NODE_ID, "p2").next();
        Vertex p3 = g.addV(NODE_LABEL_SUB_PROCESS).property(PROPERTY_KEY_ENTITY_NODE_ID, "p3").next();
        Vertex p4 = g.addV(NODE_LABEL_SUB_PROCESS).property(PROPERTY_KEY_ENTITY_NODE_ID, "p4").next();

        g.addE(EDGE_LABEL_COLUMN_AND_PROCESS).from(c11).to(p1).next();
        g.addE(EDGE_LABEL_COLUMN_AND_PROCESS).from(c12).to(p1).next();

        g.addE(EDGE_LABEL_COLUMN_AND_PROCESS).from(p1).to(c21).next();
        g.addE(EDGE_LABEL_COLUMN_AND_PROCESS).from(p1).to(c21).next();

        g.addE(EDGE_LABEL_COLUMN_AND_PROCESS).from(c21).to(p2).next();
        g.addE(EDGE_LABEL_COLUMN_AND_PROCESS).from(c22).to(p2).next();

        g.addE(EDGE_LABEL_COLUMN_AND_PROCESS).from(p2).to(c31).next();
        g.addE(EDGE_LABEL_COLUMN_AND_PROCESS).from(p2).to(c32).next();

        //p3 branch causes the cycle
        g.addE(EDGE_LABEL_COLUMN_AND_PROCESS).from(c31).to(p3).next();
        g.addE(EDGE_LABEL_COLUMN_AND_PROCESS).from(c32).to(p3).next();

        g.addE(EDGE_LABEL_COLUMN_AND_PROCESS).from(p3).to(c21).next();
        g.addE(EDGE_LABEL_COLUMN_AND_PROCESS).from(p3).to(c22).next();

        //p4 branch leads to the destination
        g.addE(EDGE_LABEL_COLUMN_AND_PROCESS).from(c31).to(p4).next();
        g.addE(EDGE_LABEL_COLUMN_AND_PROCESS).from(c32).to(p4).next();

        g.addE(EDGE_LABEL_COLUMN_AND_PROCESS).from(p4).to(c41).next();
        g.addE(EDGE_LABEL_COLUMN_AND_PROCESS).from(p4).to(c42).next();
    }

<<<<<<< HEAD
//    @Test
//    public void ultimateSource() throws Exception {
//        HashSet<String> expectedNodeIDs = new HashSet<>();
//        final String queriedNodeID = "c32";
//        expectedNodeIDs.add("c11");
//        expectedNodeIDs.add("c12");
//        expectedNodeIDs.add(queriedNodeID);
//        expectedNodeIDs.add(PROPERTY_VALUE_NODE_ID_CONDENSED_SOURCE);
//
//        LineageResponse lineageResponse = mainGraphConnector.ultimateSource(cyclicGraph, EDGE_LABEL_COLUMN_AND_PROCESS, queriedNodeID);
//        Set<LineageVertex> lineageVertices = lineageResponse.getLineageVerticesAndEdges().getLineageVertices();
//
//        assert lineageVertices.size() == expectedNodeIDs.size();
//        for (LineageVertex returnedVertex : lineageVertices) {
//            if (!expectedNodeIDs.contains(returnedVertex.getNodeID()))
//                throw new Exception();
//        }
//    }
//
//    @Test
//    public void ultimateDestination() throws Exception {
//        HashSet<String> expectedNodeIDs = new HashSet<>();
//        final String queriedNodeID = "c11";
//        expectedNodeIDs.add("c41");
//        expectedNodeIDs.add("c42");
//        expectedNodeIDs.add(queriedNodeID);
//        expectedNodeIDs.add(PROPERTY_VALUE_NODE_ID_CONDENSED_DESTINATION);
//
//        LineageResponse lineageResponse = mainGraphConnector.ultimateDestination(cyclicGraph, EDGE_LABEL_COLUMN_AND_PROCESS, queriedNodeID);
//        Set<LineageVertex> lineageVertices = lineageResponse.getLineageVerticesAndEdges().getLineageVertices();
//
//        assert lineageVertices.size() == expectedNodeIDs.size();
//        for (LineageVertex returnedVertex : lineageVertices) {
//            if (!expectedNodeIDs.contains(returnedVertex.getNodeID()))
//                throw new Exception();
//        }
//    }
//
//    @Test
//    public void sourceAndDestination() throws Exception {
//        HashSet<String> expectedNodeIDs = new HashSet<>();
//        final String queriedNodeID = "c21";
//        expectedNodeIDs.add("c11");
//        expectedNodeIDs.add("c12");
//        expectedNodeIDs.add("c41");
//        expectedNodeIDs.add("c42");
//        expectedNodeIDs.add(queriedNodeID);
//        expectedNodeIDs.add(PROPERTY_VALUE_NODE_ID_CONDENSED_SOURCE);
//        expectedNodeIDs.add(PROPERTY_VALUE_NODE_ID_CONDENSED_DESTINATION);
//
//        LineageResponse lineageResponse = mainGraphConnector.sourceAndDestination(cyclicGraph, EDGE_LABEL_COLUMN_AND_PROCESS, queriedNodeID);
//        Set<LineageVertex> lineageVertices = lineageResponse.getLineageVerticesAndEdges().getLineageVertices();
//
//        assert lineageVertices.size() == expectedNodeIDs.size();
//        for (LineageVertex returnedVertex : lineageVertices) {
//            if (!expectedNodeIDs.contains(returnedVertex.getNodeID()))
//                throw new Exception();
//        }
//    }
//
//        @Test
//        public void endToEnd () throws Exception {
//            HashSet<String> expectedNodeIDs = new HashSet<>();
//            final String queriedNodeID = "c22";
//            expectedNodeIDs.add("c11");
//            expectedNodeIDs.add("c12");
//            expectedNodeIDs.add("c21");
//            expectedNodeIDs.add("c22");
//            expectedNodeIDs.add("c31");
//            expectedNodeIDs.add("c32");
//            expectedNodeIDs.add("c41");
//            expectedNodeIDs.add("c42");
//            expectedNodeIDs.add("p1");
//            expectedNodeIDs.add("p2");
//            expectedNodeIDs.add("p3");
//            expectedNodeIDs.add("p4");
//
//            LineageResponse lineageResponse = mainGraphConnector.endToEnd(cyclicGraph, EDGE_LABEL_COLUMN_AND_PROCESS, queriedNodeID);
//            Set<LineageVertex> lineageVertices = lineageResponse.getLineageVerticesAndEdges().getLineageVertices();
//
//            assert lineageVertices.size() == expectedNodeIDs.size();
//            for (LineageVertex returnedVertex : lineageVertices) {
//                if (!expectedNodeIDs.contains(returnedVertex.getNodeID()))
//                    throw new Exception();
//            }
//        }
//
//    @Test
//    public void glossary() throws Exception {
//        JanusGraph cyclicGlossaryGraph = JanusGraphFactory.build().set("storage.backend", "inmemory").open();
//        GraphTraversalSource g = cyclicGlossaryGraph.traversal();
//        Vertex g1 = g.addV(NODE_LABEL_COLUMN).property(PROPERTY_KEY_ENTITY_NODE_ID, "g1").next();
//        Vertex g2 = g.addV(NODE_LABEL_COLUMN).property(PROPERTY_KEY_ENTITY_NODE_ID, "g2").next();
//        Vertex g3 = g.addV(NODE_LABEL_COLUMN).property(PROPERTY_KEY_ENTITY_NODE_ID, "g3").next();
//
//        Vertex c1 = g.addV(NODE_LABEL_COLUMN).property(PROPERTY_KEY_ENTITY_NODE_ID, "c1").next();
//        Vertex c2 = g.addV(NODE_LABEL_COLUMN).property(PROPERTY_KEY_ENTITY_NODE_ID, "c2").next();
//        Vertex c3 = g.addV(NODE_LABEL_COLUMN).property(PROPERTY_KEY_ENTITY_NODE_ID, "c3").next();
//
//        g.addE(EDGE_LABEL_GLOSSARYTERM_TO_GLOSSARYTERM).from(g1).to(g2).next();
//        g.addE(EDGE_LABEL_GLOSSARYTERM_TO_GLOSSARYTERM).from(g2).to(g3).next();
//        g.addE(EDGE_LABEL_GLOSSARYTERM_TO_GLOSSARYTERM).from(g3).to(g1).next();
//
//        g.addE(EDGE_LABEL_SEMANTIC).from(c1).to(g1).next();
//        g.addE(EDGE_LABEL_SEMANTIC).from(c2).to(g2).next();
//        g.addE(EDGE_LABEL_SEMANTIC).from(c3).to(g3).next();
//
//        HashSet<String> expectedNodeIDs = new HashSet<>();
//        final String queriedNodeID = "g2";
//        expectedNodeIDs.add("g1");
//        expectedNodeIDs.add("g2");
//        expectedNodeIDs.add("g3");
//        expectedNodeIDs.add("c1");
//        expectedNodeIDs.add("c2");
//        expectedNodeIDs.add("c3");
//
//        LineageResponse lineageResponse = mainGraphConnector.glossary(cyclicGlossaryGraph, queriedNodeID);
//        Set<LineageVertex> lineageVertices = lineageResponse.getLineageVerticesAndEdges().getLineageVertices();
//
//        assert lineageVertices.size() == expectedNodeIDs.size();
//        for (LineageVertex returnedVertex : lineageVertices) {
//            if (!expectedNodeIDs.contains(returnedVertex.getNodeID()))
//                throw new Exception();
//        }
//    }
//    @Test
//    public void problematicCyclicGraphSourceDestination() throws Exception {
//        //A triangle of three nodes
//        JanusGraph problematicCyclicGraph = JanusGraphFactory.build().set("storage.backend", "inmemory").open();
//        GraphTraversalSource g = problematicCyclicGraph.traversal();
//        Vertex c1 = g.addV(NODE_LABEL_COLUMN).property(PROPERTY_KEY_ENTITY_NODE_ID, "c1").next();
//        Vertex c2 = g.addV(NODE_LABEL_COLUMN).property(PROPERTY_KEY_ENTITY_NODE_ID, "c2").next();
//        Vertex c3 = g.addV(NODE_LABEL_COLUMN).property(PROPERTY_KEY_ENTITY_NODE_ID, "c3").next();
//
//        g.addE(EDGE_LABEL_COLUMN_AND_PROCESS).from(c1).to(c2).next();
//        g.addE(EDGE_LABEL_COLUMN_AND_PROCESS).from(c2).to(c3).next();
//        g.addE(EDGE_LABEL_COLUMN_AND_PROCESS).from(c3).to(c1).next();
//        final String queriedNodeID = "c32";
//        try{
//            mainGraphConnector.ultimateSource(problematicCyclicGraph, EDGE_LABEL_COLUMN_AND_PROCESS, queriedNodeID).getClass();
//            mainGraphConnector.ultimateDestination(problematicCyclicGraph, EDGE_LABEL_COLUMN_AND_PROCESS, queriedNodeID).getClass();
//            mainGraphConnector.sourceAndDestination(problematicCyclicGraph, EDGE_LABEL_COLUMN_AND_PROCESS, queriedNodeID).getClass();
//        } catch (OpenLineageException e) {
//            return;
//        }
//        throw new Exception();
//    }
=======
    @Test
    public void ultimateSource() throws OpenLineageException {
        HashSet<String> expectedNodeIDs = new HashSet<>();
        final String queriedNodeID = "c32";
        expectedNodeIDs.add("c11");
        expectedNodeIDs.add("c12");
        expectedNodeIDs.add(queriedNodeID);
        expectedNodeIDs.add(PROPERTY_VALUE_NODE_ID_CONDENSED_SOURCE);

        LineageResponse lineageResponse = mainGraphConnector.ultimateSource(cyclicGraph, EDGE_LABEL_COLUMN_AND_PROCESS, queriedNodeID);
        Set<LineageVertex> lineageVertices = lineageResponse.getLineageVerticesAndEdges().getLineageVertices();

        validateResponse(expectedNodeIDs, lineageVertices);
    }

    @Test
    public void ultimateDestination() throws OpenLineageException {
        HashSet<String> expectedNodeIDs = new HashSet<>();
        final String queriedNodeID = "c11";
        expectedNodeIDs.add("c41");
        expectedNodeIDs.add("c42");
        expectedNodeIDs.add(queriedNodeID);
        expectedNodeIDs.add(PROPERTY_VALUE_NODE_ID_CONDENSED_DESTINATION);

        LineageResponse lineageResponse = mainGraphConnector.ultimateDestination(cyclicGraph, EDGE_LABEL_COLUMN_AND_PROCESS, queriedNodeID);
        Set<LineageVertex> lineageVertices = lineageResponse.getLineageVerticesAndEdges().getLineageVertices();

        validateResponse(expectedNodeIDs, lineageVertices);
    }

    @Test
    public void sourceAndDestination() throws OpenLineageException {
        HashSet<String> expectedNodeIDs = new HashSet<>();
        final String queriedNodeID = "c21";
        expectedNodeIDs.add("c11");
        expectedNodeIDs.add("c12");
        expectedNodeIDs.add("c41");
        expectedNodeIDs.add("c42");
        expectedNodeIDs.add(queriedNodeID);
        expectedNodeIDs.add(PROPERTY_VALUE_NODE_ID_CONDENSED_SOURCE);
        expectedNodeIDs.add(PROPERTY_VALUE_NODE_ID_CONDENSED_DESTINATION);

        LineageResponse lineageResponse = mainGraphConnector.sourceAndDestination(cyclicGraph, EDGE_LABEL_COLUMN_AND_PROCESS, queriedNodeID);
        Set<LineageVertex> lineageVertices = lineageResponse.getLineageVerticesAndEdges().getLineageVertices();

        validateResponse(expectedNodeIDs, lineageVertices);
    }

        @Test
        public void endToEnd () {
            HashSet<String> expectedNodeIDs = new HashSet<>();
            final String queriedNodeID = "c22";
            expectedNodeIDs.add("c11");
            expectedNodeIDs.add("c12");
            expectedNodeIDs.add("c21");
            expectedNodeIDs.add("c22");
            expectedNodeIDs.add("c31");
            expectedNodeIDs.add("c32");
            expectedNodeIDs.add("c41");
            expectedNodeIDs.add("c42");
            expectedNodeIDs.add("p1");
            expectedNodeIDs.add("p2");
            expectedNodeIDs.add("p3");
            expectedNodeIDs.add("p4");

            LineageResponse lineageResponse = mainGraphConnector.endToEnd(cyclicGraph, EDGE_LABEL_COLUMN_AND_PROCESS, queriedNodeID);
            Set<LineageVertex> lineageVertices = lineageResponse.getLineageVerticesAndEdges().getLineageVertices();

            validateResponse(expectedNodeIDs, lineageVertices);
        }

    @Test
    public void glossary() {
        JanusGraph cyclicGlossaryGraph = JanusGraphFactory.build().set("storage.backend", "inmemory").open();
        GraphTraversalSource g = cyclicGlossaryGraph.traversal();
        Vertex g1 = g.addV(NODE_LABEL_COLUMN).property(PROPERTY_KEY_ENTITY_NODE_ID, "g1").next();
        Vertex g2 = g.addV(NODE_LABEL_COLUMN).property(PROPERTY_KEY_ENTITY_NODE_ID, "g2").next();
        Vertex g3 = g.addV(NODE_LABEL_COLUMN).property(PROPERTY_KEY_ENTITY_NODE_ID, "g3").next();

        Vertex c1 = g.addV(NODE_LABEL_COLUMN).property(PROPERTY_KEY_ENTITY_NODE_ID, "c1").next();
        Vertex c2 = g.addV(NODE_LABEL_COLUMN).property(PROPERTY_KEY_ENTITY_NODE_ID, "c2").next();
        Vertex c3 = g.addV(NODE_LABEL_COLUMN).property(PROPERTY_KEY_ENTITY_NODE_ID, "c3").next();

        g.addE(EDGE_LABEL_GLOSSARYTERM_TO_GLOSSARYTERM).from(g1).to(g2).next();
        g.addE(EDGE_LABEL_GLOSSARYTERM_TO_GLOSSARYTERM).from(g2).to(g3).next();
        g.addE(EDGE_LABEL_GLOSSARYTERM_TO_GLOSSARYTERM).from(g3).to(g1).next();

        g.addE(EDGE_LABEL_SEMANTIC).from(c1).to(g1).next();
        g.addE(EDGE_LABEL_SEMANTIC).from(c2).to(g2).next();
        g.addE(EDGE_LABEL_SEMANTIC).from(c3).to(g3).next();

        HashSet<String> expectedNodeIDs = new HashSet<>();
        final String queriedNodeID = "g2";
        expectedNodeIDs.add("g1");
        expectedNodeIDs.add("g2");
        expectedNodeIDs.add("g3");
        expectedNodeIDs.add("c1");
        expectedNodeIDs.add("c2");
        expectedNodeIDs.add("c3");

        LineageResponse lineageResponse = mainGraphConnector.glossary(cyclicGlossaryGraph, queriedNodeID);
        Set<LineageVertex> lineageVertices = lineageResponse.getLineageVerticesAndEdges().getLineageVertices();

        validateResponse(expectedNodeIDs, lineageVertices);
    }

    private void validateResponse(HashSet<String> expectedNodeIDs, Set<LineageVertex> lineageVertices) {
        assertEquals(expectedNodeIDs.size(), lineageVertices.size());
        for (LineageVertex returnedVertex : lineageVertices) {
            assertTrue(expectedNodeIDs.contains(returnedVertex.getNodeID()));
        }
    }

    @Test
    public void problematicCyclicGraphSourceDestination() throws Exception {
        //A triangle of three nodes
        JanusGraph problematicCyclicGraph = JanusGraphFactory.build().set("storage.backend", "inmemory").open();
        GraphTraversalSource g = problematicCyclicGraph.traversal();
        Vertex c1 = g.addV(NODE_LABEL_COLUMN).property(PROPERTY_KEY_ENTITY_NODE_ID, "c1").next();
        Vertex c2 = g.addV(NODE_LABEL_COLUMN).property(PROPERTY_KEY_ENTITY_NODE_ID, "c2").next();
        Vertex c3 = g.addV(NODE_LABEL_COLUMN).property(PROPERTY_KEY_ENTITY_NODE_ID, "c3").next();

        g.addE(EDGE_LABEL_COLUMN_AND_PROCESS).from(c1).to(c2).next();
        g.addE(EDGE_LABEL_COLUMN_AND_PROCESS).from(c2).to(c3).next();
        g.addE(EDGE_LABEL_COLUMN_AND_PROCESS).from(c3).to(c1).next();
        final String queriedNodeID = "c32";
        try{
            mainGraphConnector.ultimateSource(problematicCyclicGraph, EDGE_LABEL_COLUMN_AND_PROCESS, queriedNodeID);
            mainGraphConnector.ultimateDestination(problematicCyclicGraph, EDGE_LABEL_COLUMN_AND_PROCESS, queriedNodeID);
            mainGraphConnector.sourceAndDestination(problematicCyclicGraph, EDGE_LABEL_COLUMN_AND_PROCESS, queriedNodeID);
        } catch (OpenLineageException e) {
            return;
        }
        throw new Exception();
    }
>>>>>>> ed2bfaaf
}<|MERGE_RESOLUTION|>--- conflicted
+++ resolved
@@ -71,155 +71,6 @@
         g.addE(EDGE_LABEL_COLUMN_AND_PROCESS).from(p4).to(c42).next();
     }
 
-<<<<<<< HEAD
-//    @Test
-//    public void ultimateSource() throws Exception {
-//        HashSet<String> expectedNodeIDs = new HashSet<>();
-//        final String queriedNodeID = "c32";
-//        expectedNodeIDs.add("c11");
-//        expectedNodeIDs.add("c12");
-//        expectedNodeIDs.add(queriedNodeID);
-//        expectedNodeIDs.add(PROPERTY_VALUE_NODE_ID_CONDENSED_SOURCE);
-//
-//        LineageResponse lineageResponse = mainGraphConnector.ultimateSource(cyclicGraph, EDGE_LABEL_COLUMN_AND_PROCESS, queriedNodeID);
-//        Set<LineageVertex> lineageVertices = lineageResponse.getLineageVerticesAndEdges().getLineageVertices();
-//
-//        assert lineageVertices.size() == expectedNodeIDs.size();
-//        for (LineageVertex returnedVertex : lineageVertices) {
-//            if (!expectedNodeIDs.contains(returnedVertex.getNodeID()))
-//                throw new Exception();
-//        }
-//    }
-//
-//    @Test
-//    public void ultimateDestination() throws Exception {
-//        HashSet<String> expectedNodeIDs = new HashSet<>();
-//        final String queriedNodeID = "c11";
-//        expectedNodeIDs.add("c41");
-//        expectedNodeIDs.add("c42");
-//        expectedNodeIDs.add(queriedNodeID);
-//        expectedNodeIDs.add(PROPERTY_VALUE_NODE_ID_CONDENSED_DESTINATION);
-//
-//        LineageResponse lineageResponse = mainGraphConnector.ultimateDestination(cyclicGraph, EDGE_LABEL_COLUMN_AND_PROCESS, queriedNodeID);
-//        Set<LineageVertex> lineageVertices = lineageResponse.getLineageVerticesAndEdges().getLineageVertices();
-//
-//        assert lineageVertices.size() == expectedNodeIDs.size();
-//        for (LineageVertex returnedVertex : lineageVertices) {
-//            if (!expectedNodeIDs.contains(returnedVertex.getNodeID()))
-//                throw new Exception();
-//        }
-//    }
-//
-//    @Test
-//    public void sourceAndDestination() throws Exception {
-//        HashSet<String> expectedNodeIDs = new HashSet<>();
-//        final String queriedNodeID = "c21";
-//        expectedNodeIDs.add("c11");
-//        expectedNodeIDs.add("c12");
-//        expectedNodeIDs.add("c41");
-//        expectedNodeIDs.add("c42");
-//        expectedNodeIDs.add(queriedNodeID);
-//        expectedNodeIDs.add(PROPERTY_VALUE_NODE_ID_CONDENSED_SOURCE);
-//        expectedNodeIDs.add(PROPERTY_VALUE_NODE_ID_CONDENSED_DESTINATION);
-//
-//        LineageResponse lineageResponse = mainGraphConnector.sourceAndDestination(cyclicGraph, EDGE_LABEL_COLUMN_AND_PROCESS, queriedNodeID);
-//        Set<LineageVertex> lineageVertices = lineageResponse.getLineageVerticesAndEdges().getLineageVertices();
-//
-//        assert lineageVertices.size() == expectedNodeIDs.size();
-//        for (LineageVertex returnedVertex : lineageVertices) {
-//            if (!expectedNodeIDs.contains(returnedVertex.getNodeID()))
-//                throw new Exception();
-//        }
-//    }
-//
-//        @Test
-//        public void endToEnd () throws Exception {
-//            HashSet<String> expectedNodeIDs = new HashSet<>();
-//            final String queriedNodeID = "c22";
-//            expectedNodeIDs.add("c11");
-//            expectedNodeIDs.add("c12");
-//            expectedNodeIDs.add("c21");
-//            expectedNodeIDs.add("c22");
-//            expectedNodeIDs.add("c31");
-//            expectedNodeIDs.add("c32");
-//            expectedNodeIDs.add("c41");
-//            expectedNodeIDs.add("c42");
-//            expectedNodeIDs.add("p1");
-//            expectedNodeIDs.add("p2");
-//            expectedNodeIDs.add("p3");
-//            expectedNodeIDs.add("p4");
-//
-//            LineageResponse lineageResponse = mainGraphConnector.endToEnd(cyclicGraph, EDGE_LABEL_COLUMN_AND_PROCESS, queriedNodeID);
-//            Set<LineageVertex> lineageVertices = lineageResponse.getLineageVerticesAndEdges().getLineageVertices();
-//
-//            assert lineageVertices.size() == expectedNodeIDs.size();
-//            for (LineageVertex returnedVertex : lineageVertices) {
-//                if (!expectedNodeIDs.contains(returnedVertex.getNodeID()))
-//                    throw new Exception();
-//            }
-//        }
-//
-//    @Test
-//    public void glossary() throws Exception {
-//        JanusGraph cyclicGlossaryGraph = JanusGraphFactory.build().set("storage.backend", "inmemory").open();
-//        GraphTraversalSource g = cyclicGlossaryGraph.traversal();
-//        Vertex g1 = g.addV(NODE_LABEL_COLUMN).property(PROPERTY_KEY_ENTITY_NODE_ID, "g1").next();
-//        Vertex g2 = g.addV(NODE_LABEL_COLUMN).property(PROPERTY_KEY_ENTITY_NODE_ID, "g2").next();
-//        Vertex g3 = g.addV(NODE_LABEL_COLUMN).property(PROPERTY_KEY_ENTITY_NODE_ID, "g3").next();
-//
-//        Vertex c1 = g.addV(NODE_LABEL_COLUMN).property(PROPERTY_KEY_ENTITY_NODE_ID, "c1").next();
-//        Vertex c2 = g.addV(NODE_LABEL_COLUMN).property(PROPERTY_KEY_ENTITY_NODE_ID, "c2").next();
-//        Vertex c3 = g.addV(NODE_LABEL_COLUMN).property(PROPERTY_KEY_ENTITY_NODE_ID, "c3").next();
-//
-//        g.addE(EDGE_LABEL_GLOSSARYTERM_TO_GLOSSARYTERM).from(g1).to(g2).next();
-//        g.addE(EDGE_LABEL_GLOSSARYTERM_TO_GLOSSARYTERM).from(g2).to(g3).next();
-//        g.addE(EDGE_LABEL_GLOSSARYTERM_TO_GLOSSARYTERM).from(g3).to(g1).next();
-//
-//        g.addE(EDGE_LABEL_SEMANTIC).from(c1).to(g1).next();
-//        g.addE(EDGE_LABEL_SEMANTIC).from(c2).to(g2).next();
-//        g.addE(EDGE_LABEL_SEMANTIC).from(c3).to(g3).next();
-//
-//        HashSet<String> expectedNodeIDs = new HashSet<>();
-//        final String queriedNodeID = "g2";
-//        expectedNodeIDs.add("g1");
-//        expectedNodeIDs.add("g2");
-//        expectedNodeIDs.add("g3");
-//        expectedNodeIDs.add("c1");
-//        expectedNodeIDs.add("c2");
-//        expectedNodeIDs.add("c3");
-//
-//        LineageResponse lineageResponse = mainGraphConnector.glossary(cyclicGlossaryGraph, queriedNodeID);
-//        Set<LineageVertex> lineageVertices = lineageResponse.getLineageVerticesAndEdges().getLineageVertices();
-//
-//        assert lineageVertices.size() == expectedNodeIDs.size();
-//        for (LineageVertex returnedVertex : lineageVertices) {
-//            if (!expectedNodeIDs.contains(returnedVertex.getNodeID()))
-//                throw new Exception();
-//        }
-//    }
-//    @Test
-//    public void problematicCyclicGraphSourceDestination() throws Exception {
-//        //A triangle of three nodes
-//        JanusGraph problematicCyclicGraph = JanusGraphFactory.build().set("storage.backend", "inmemory").open();
-//        GraphTraversalSource g = problematicCyclicGraph.traversal();
-//        Vertex c1 = g.addV(NODE_LABEL_COLUMN).property(PROPERTY_KEY_ENTITY_NODE_ID, "c1").next();
-//        Vertex c2 = g.addV(NODE_LABEL_COLUMN).property(PROPERTY_KEY_ENTITY_NODE_ID, "c2").next();
-//        Vertex c3 = g.addV(NODE_LABEL_COLUMN).property(PROPERTY_KEY_ENTITY_NODE_ID, "c3").next();
-//
-//        g.addE(EDGE_LABEL_COLUMN_AND_PROCESS).from(c1).to(c2).next();
-//        g.addE(EDGE_LABEL_COLUMN_AND_PROCESS).from(c2).to(c3).next();
-//        g.addE(EDGE_LABEL_COLUMN_AND_PROCESS).from(c3).to(c1).next();
-//        final String queriedNodeID = "c32";
-//        try{
-//            mainGraphConnector.ultimateSource(problematicCyclicGraph, EDGE_LABEL_COLUMN_AND_PROCESS, queriedNodeID).getClass();
-//            mainGraphConnector.ultimateDestination(problematicCyclicGraph, EDGE_LABEL_COLUMN_AND_PROCESS, queriedNodeID).getClass();
-//            mainGraphConnector.sourceAndDestination(problematicCyclicGraph, EDGE_LABEL_COLUMN_AND_PROCESS, queriedNodeID).getClass();
-//        } catch (OpenLineageException e) {
-//            return;
-//        }
-//        throw new Exception();
-//    }
-=======
     @Test
     public void ultimateSource() throws OpenLineageException {
         HashSet<String> expectedNodeIDs = new HashSet<>();
@@ -355,5 +206,4 @@
         }
         throw new Exception();
     }
->>>>>>> ed2bfaaf
 }