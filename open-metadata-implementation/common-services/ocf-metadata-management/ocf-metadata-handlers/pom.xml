--- conflicted
+++ resolved
@@ -30,18 +30,7 @@
 
         <dependency>
             <groupId>org.odpi.egeria</groupId>
-<<<<<<< HEAD
-            <artifactId>metadata-security-server</artifactId>
-            <version>${open-metadata.version}</version>
-        </dependency>
-
-        <dependency>
-            <groupId>org.odpi.egeria</groupId>
-            <artifactId>repository-services-apis</artifactId>
-            <version>${open-metadata.version}</version>
-=======
             <artifactId>repository-handler</artifactId>
->>>>>>> 12f679f4
         </dependency>
 
         <dependency>
@@ -53,7 +42,22 @@
             <groupId>org.odpi.egeria</groupId>
             <artifactId>ffdc-services</artifactId>
         </dependency>
-        
+
+        <dependency>
+            <groupId>org.odpi.egeria</groupId>
+            <artifactId>ocf-metadata-api</artifactId>
+        </dependency>
+
+        <dependency>
+            <groupId>org.odpi.egeria</groupId>
+            <artifactId>metadata-security-apis</artifactId>
+        </dependency>
+
+        <dependency>
+            <groupId>org.odpi.egeria</groupId>
+            <artifactId>metadata-security-server</artifactId>
+        </dependency>
+
     </dependencies>
 
 </project>