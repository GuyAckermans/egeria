--- conflicted
+++ resolved
@@ -26,9 +26,6 @@
         <dependency>
             <groupId>org.odpi.egeria</groupId>
             <artifactId>repository-services-apis</artifactId>
-<<<<<<< HEAD
-            <version>${open-metadata.version}</version>
-=======
         </dependency>
 
         <dependency>
@@ -49,33 +46,16 @@
         <dependency>
             <groupId>org.odpi.egeria</groupId>
             <artifactId>ocf-metadata-api</artifactId>
->>>>>>> e12c9568
         </dependency>
 
         <dependency>
             <groupId>org.odpi.egeria</groupId>
-<<<<<<< HEAD
-            <artifactId>repository-handler</artifactId>
-            <version>${open-metadata.version}</version>
-=======
             <artifactId>metadata-security-apis</artifactId>
->>>>>>> e12c9568
         </dependency>
 
         <dependency>
             <groupId>org.odpi.egeria</groupId>
-<<<<<<< HEAD
-            <artifactId>open-connector-framework</artifactId>
-            <version>${open-metadata.version}</version>
-        </dependency>
-
-        <dependency>
-            <groupId>org.odpi.egeria</groupId>
-            <artifactId>ffdc-services</artifactId>
-            <version>${open-metadata.version}</version>
-=======
             <artifactId>metadata-security-server</artifactId>
->>>>>>> e12c9568
         </dependency>
 
     </dependencies>
