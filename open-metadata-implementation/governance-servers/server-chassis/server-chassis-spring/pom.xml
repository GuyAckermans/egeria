<?xml version="1.0" encoding="UTF-8"?>

<!-- SPDX-License-Identifier: Apache-2.0 -->

<project xmlns="http://maven.apache.org/POM/4.0.0"
         xmlns:xsi="http://www.w3.org/2001/XMLSchema-instance"
         xsi:schemaLocation="http://maven.apache.org/POM/4.0.0 http://maven.apache.org/xsd/maven-4.0.0.xsd">

    <parent>
        <artifactId>server-chassis</artifactId>
        <groupId>org.odpi.egeria</groupId>
        <version>0.1-SNAPSHOT</version>
    </parent>

    <modelVersion>4.0.0</modelVersion>

    <name>Server Chassis for Spring</name>
    <description>
        Provides the spring-based server chassis.
    </description>

    <artifactId>server-chassis-spring</artifactId>

    <dependencies>

        <dependency>
            <groupId>org.odpi.egeria</groupId>
            <artifactId>admin-services-spring</artifactId>
            <version>${open-metadata.version}</version>
        </dependency>

        <dependency>
            <groupId>org.odpi.egeria</groupId>
            <artifactId>repository-services-spring</artifactId>
            <version>${open-metadata.version}</version>
        </dependency>

        <dependency>
            <groupId>org.odpi.egeria</groupId>
            <artifactId>connected-asset-spring</artifactId>
            <version>${open-metadata.version}</version>
        </dependency>

        <dependency>
            <groupId>org.odpi.egeria</groupId>
            <artifactId>asset-consumer-spring</artifactId>
            <version>${open-metadata.version}</version>
        </dependency>

        <dependency>
            <groupId>org.odpi.egeria</groupId>
            <artifactId>governance-engine-spring</artifactId>
            <version>${open-metadata.version}</version>
        </dependency>

        <dependency>
            <groupId>org.odpi.egeria</groupId>
<<<<<<< HEAD
            <artifactId>subject-area-spring</artifactId>
=======
            <artifactId>asset-catalog-server</artifactId>
>>>>>>> 411c0a53
            <version>${open-metadata.version}</version>
        </dependency>

        <!-- Spring for REST APIs -->
        <dependency>
            <groupId>org.springframework.boot</groupId>
            <artifactId>spring-boot-starter-web</artifactId>
            <version>${spring.version}</version>
        </dependency>

    </dependencies>

</project><|MERGE_RESOLUTION|>--- conflicted
+++ resolved
@@ -55,11 +55,14 @@
 
         <dependency>
             <groupId>org.odpi.egeria</groupId>
-<<<<<<< HEAD
+            <artifactId>asset-catalog-server</artifactId>
+            <version>${open-metadata.version}</version>
+        </dependency>
+  
+  <dependency>
+            <groupId>org.odpi.egeria</groupId>
             <artifactId>subject-area-spring</artifactId>
-=======
             <artifactId>asset-catalog-server</artifactId>
->>>>>>> 411c0a53
             <version>${open-metadata.version}</version>
         </dependency>
 
