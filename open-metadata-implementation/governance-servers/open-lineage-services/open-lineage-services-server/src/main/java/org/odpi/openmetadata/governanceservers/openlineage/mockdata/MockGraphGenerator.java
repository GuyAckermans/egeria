/* SPDX-License-Identifier: Apache 2.0 */
/* Copyright Contributors to the ODPi Egeria project. */
package org.odpi.openmetadata.governanceservers.openlineage.mockdata;

import org.apache.tinkerpop.gremlin.process.traversal.dsl.graph.GraphTraversalSource;
import org.apache.tinkerpop.gremlin.structure.Vertex;
import org.slf4j.Logger;
import org.slf4j.LoggerFactory;

import java.util.ArrayList;
import java.util.List;
import java.util.concurrent.ThreadLocalRandom;

import static org.odpi.openmetadata.governanceservers.openlineage.admin.OpenLineageOperationalServices.mockGraph;
import static org.odpi.openmetadata.governanceservers.openlineage.util.GraphConstants.*;

/**
 * The Open Lineage Services MockGraphGenerator is meant for creating huge lineage data sets, either for performance
 * testing or demoing lineage with realistic data sizes. The user can specify how many tables there will be, columns per
 * table, number of ETL processes, and the number of glossary terms.
 */
public class MockGraphGenerator {

    private static final Logger log = LoggerFactory.getLogger(MockGraphGenerator.class);

    private int numberGlossaryTerms;
    private int numberTables;
    private int processesPerFlow;
    private int tablesPerFlow;
    private int columnsPerTable;
    private int numberProcesses;
    private int numberFlows;


    public MockGraphGenerator() {
        setProperties();
    }

    /**
     * The parameters for the graph that is to be generated are hardcoded for now.
     * A "flow" constitutes of a path between columns of different tables, connected together by process nodes.
<<<<<<< HEAD
     * I.E. {@code columnnode1 -> processnode1 -> columnnode2 -> processnode2 -> columnnode3}.
     * The length of this path is specified by the number of proccesses within the flow.
=======
     * I.E. columnnode1 -> processnode1 -> columnnode2 -> processnode2 -> columnnode3.
     * The length of this path is specified by the number of processes within the flow.
>>>>>>> b78fe171
     */
    private void setProperties() {
        this.numberGlossaryTerms = 20;
        this.numberFlows = 1;
        this.processesPerFlow = 2;
        this.columnsPerTable = 2;

        this.tablesPerFlow = processesPerFlow + 1;
        this.numberTables = numberFlows * tablesPerFlow;
        this.numberProcesses = numberFlows * processesPerFlow;
    }

    public void generate() {
        try {
            generateVerbose();
            log.info("Generated mock graph");
        } catch (Exception e) {
            log.error(e.getMessage());
        }
    }

    /**
     * Generate the graph based on the parameters specified in setProperties().
     */
    private void generateVerbose() {
        List<Vertex> columnNodesPerTable;
        List<Vertex> glossaryNodes = new ArrayList<>();
        List<Vertex> hostNodes = new ArrayList<>();
        List<Vertex> tableNodes = new ArrayList<>();
        List<List<Vertex>> columnNodes = new ArrayList<>();

        GraphTraversalSource g = mockGraph.traversal();

        //Create all Glossary Term nodes
        for (int i = 0; i < numberGlossaryTerms; i++) {
            Vertex glossaryVertex = g.addV(NODE_LABEL_GLOSSARYTERM).next();
            glossaryVertex.property(PROPERTY_KEY_ENTITY_GUID, "g" + i);
            glossaryNodes.add(glossaryVertex);
        }

        //Create all Process nodes
        List<Vertex> processNodes = new ArrayList<>();
        for (int i = 0; i < numberProcesses; i++) {
            Vertex processVertex = g.addV(NODE_LABEL_PROCESS).next();
            processVertex.property(PROPERTY_KEY_ENTITY_GUID, "p" + i);
            processNodes.add(processVertex);
        }

        //Create all Table nodes and a Host node for each table.
        for (int j = 0; j < numberTables; j++) {
            Vertex tableVertex = g.addV(NODE_LABEL_TABLE).next();
            tableVertex.property(PROPERTY_KEY_ENTITY_GUID, "t" + j);
            tableNodes.add(tableVertex);

            Vertex hostVertex = g.addV(NODE_LABEL_HOST).next();
            hostVertex.property(PROPERTY_KEY_ENTITY_GUID, "h" + j);

            tableVertex.addEdge(EDGE_LABEL_TABLE_TO_HOST, hostVertex);
            hostNodes.add(hostVertex);

            //Create all Column nodes.
            columnNodesPerTable = new ArrayList<>();
            for (int i = 0; i < columnsPerTable; i++) {
                Vertex columnVertex = g.addV(NODE_LABEL_COLUMN).next();
                columnVertex.property(PROPERTY_KEY_ENTITY_GUID, "t" + j + "c" + i);
                columnVertex.addEdge(EDGE_LABEL_COLUMN_TO_TABLE, tableVertex);

                //Randomly connect Column nodes with Glossary Term nodes.
                if (numberGlossaryTerms != 0) {
                    int randomNum = ThreadLocalRandom.current().nextInt(0, numberGlossaryTerms);
                    Vertex glossaryNode = glossaryNodes.get(randomNum);
                    columnVertex.addEdge(EDGE_LABEL_ENTITY_TO_GLOSSARYTERM, glossaryNode);
                }
                columnNodesPerTable.add(columnVertex);
            }
            columnNodes.add(columnNodesPerTable);
        }

        //Create the lineage flows by connecting columns to processes and connecting processes to the columns of the next table.

        //For each flow
        for (int flowIndex = 0; flowIndex < numberFlows; flowIndex++) {

            //For each table in a flow
            for (int tableIndex = 0; tableIndex < tablesPerFlow - 1; tableIndex++) {

                final Vertex process = processNodes.get(flowIndex * processesPerFlow + tableIndex);

                final Vertex host1 = hostNodes.get(flowIndex * tablesPerFlow + tableIndex);
                final Vertex host2 = hostNodes.get(flowIndex * tablesPerFlow + tableIndex + 1);

                final Vertex table1 = tableNodes.get(flowIndex * tablesPerFlow + tableIndex);
                final Vertex table2 = tableNodes.get(flowIndex * tablesPerFlow + tableIndex + 1);

                final List<Vertex> columnsOfTable1 = columnNodes.get(flowIndex * tablesPerFlow + tableIndex);
                final List<Vertex> columnsOfTable2 = columnNodes.get(flowIndex * tablesPerFlow + tableIndex + 1);

                host1.addEdge(EDGE_LABEL_HOST_AND_PROCESS, process);
                table1.addEdge(EDGE_LABEL_TABLE_AND_PROCESS, process);

                process.addEdge(EDGE_LABEL_HOST_AND_PROCESS, host2);
                process.addEdge(EDGE_LABEL_TABLE_AND_PROCESS, table2);


                //For each column in a table
                for (int columnIndex = 0; columnIndex < columnsPerTable; columnIndex++) {

                    final Vertex column1 = columnsOfTable1.get(columnIndex);
                    final Vertex column2 = columnsOfTable2.get(columnIndex);

                    column1.addEdge(EDGE_LABEL_COLUMN_AND_PROCESS, process);
                    process.addEdge(EDGE_LABEL_COLUMN_AND_PROCESS, column2);
                }
            }
        }
        g.tx().commit();
    }

}<|MERGE_RESOLUTION|>--- conflicted
+++ resolved
@@ -39,13 +39,8 @@
     /**
      * The parameters for the graph that is to be generated are hardcoded for now.
      * A "flow" constitutes of a path between columns of different tables, connected together by process nodes.
-<<<<<<< HEAD
      * I.E. {@code columnnode1 -> processnode1 -> columnnode2 -> processnode2 -> columnnode3}.
      * The length of this path is specified by the number of proccesses within the flow.
-=======
-     * I.E. columnnode1 -> processnode1 -> columnnode2 -> processnode2 -> columnnode3.
-     * The length of this path is specified by the number of processes within the flow.
->>>>>>> b78fe171
      */
     private void setProperties() {
         this.numberGlossaryTerms = 20;
