--- conflicted
+++ resolved
@@ -62,7 +62,26 @@
 
     public static final String PROPERTY_KEY_PREFIX_ElEMENT = "ve";
 
-<<<<<<< HEAD
+    //Column
+    public static final String PROPERTY_KEY_DISPLAY_NAME = "displayName";
+    public static final String PROPERTY_KEY_GLOSSARY_TERM = "glossaryTerm";
+    public static final String PROPERTY_KEY_HOST_DISPLAY_NAME = "displayname";
+    public static final String PROPERTY_KEY_DATABASE_DISPLAY_NAME = "databaseDisplayname";
+    public static final String PROPERTY_KEY_SCHEMA_DISPLAY_NAME = "schemaDisplayname";
+    public static final String PROPERTY_KEY_TABLE_DISPLAY_NAME = "tableDisplayname";
+
+    //Process
+    public static final String PROPERTY_KEY_CREATE_TIME= "createTime";
+    public static final String PROPERTY_KEY_UPDATE_TIME = "updateTime";
+    public static final String PROPERTY_KEY_FORMULA= "formula";
+    public static final String PROPERTY_KEY_PROCESS_DESCRIPTION_URI= "descriptionURI";
+    public static final String PROPERTY_KEY_VERSION= "version";
+    public static final String PROPERTY_KEY_PROCESS_TYPE = "processType";
+    public static final String PROPERTY_KEY_PARENT_PROCESS_GUID = "parent.process.guid";
+
+    public static final String PROPERTY_KEY_GLOSSARY = "glossary";
+
+
     public static final String PROPERTY_KEY_ENTITY_GUID                    = PROPERTY_KEY_PREFIX_ElEMENT + PROPERTY_NAME_GUID;
     public static final String PROPERTY_KEY_NAME_QUALIFIED_NAME            = PROPERTY_KEY_PREFIX_ElEMENT + PROPERTY_NAME_QUALIFIED_NAME;
     public static final String PROPERTY_KEY_ENTITY_NAME                    = PROPERTY_KEY_PREFIX_ElEMENT + PROPERTY_NAME_NAME;
@@ -91,31 +110,6 @@
         put(PROPERTY_NAME_UPDATED_BY, PROPERTY_KEY_RELATIONSHIP_UPDATED_BY);
         put(PROPERTY_NAME_UPDATE_TIME, PROPERTY_KEY_RELATIONSHIP_UPDATE_TIME);
         put(PROPERTY_NAME_LABEL, PROPERTY_KEY_RELATIONSHIP_LABEL);
-=======
-    //Column
-    public static final String PROPERTY_KEY_DISPLAY_NAME = "displayName";
-    public static final String PROPERTY_KEY_GLOSSARY_TERM = "glossaryTerm";
-    public static final String PROPERTY_KEY_HOST_DISPLAY_NAME = "displayname";
-    public static final String PROPERTY_KEY_DATABASE_DISPLAY_NAME = "databaseDisplayname";
-    public static final String PROPERTY_KEY_SCHEMA_DISPLAY_NAME = "schemaDisplayname";
-    public static final String PROPERTY_KEY_TABLE_DISPLAY_NAME = "tableDisplayname";
-
-    //Process
-    public static final String PROPERTY_KEY_CREATE_TIME= "createTime";
-    public static final String PROPERTY_KEY_UPDATE_TIME = "updateTime";
-    public static final String PROPERTY_KEY_FORMULA= "formula";
-    public static final String PROPERTY_KEY_PROCESS_DESCRIPTION_URI= "descriptionURI";
-    public static final String PROPERTY_KEY_VERSION= "version";
-    public static final String PROPERTY_KEY_PROCESS_TYPE = "processType";
-    public static final String PROPERTY_KEY_PARENT_PROCESS_GUID = "parent.process.guid";
-
-    public static final String PROPERTY_KEY_GLOSSARY = "glossary";
-
-
-    public static final String PROPERTY_KEY_ENTITY_GUID = PROPERTY_KEY_PREFIX_ElEMENT + PROPERTY_NAME_GUID;
-    public static final String PROPERTY_KEY_NAME_QUALIFIED_NAME = PROPERTY_KEY_PREFIX_ElEMENT + PROPERTY_NAME_QUALIFIED_NAME;
-    public static final String PROPERTY_KEY_ENTITY_NAME = PROPERTY_KEY_PREFIX_ElEMENT + PROPERTY_NAME_NAME;
->>>>>>> 4a034ee4
 
     }};
 }