--- conflicted
+++ resolved
@@ -187,11 +187,7 @@
      *
      * @param userId calling user.
      * @param serverName the name of the conformance service.
-<<<<<<< HEAD
      * @param workbenchId the id of the workbench.
-=======
-     * @param workbenchId which workbench?
->>>>>>> c003bb11
      * @return WorkbenchStatusResponse or
      * InvalidParameterException the serverName or workbenchId is not known or
      * UserNotAuthorizedException the supplied userId is not known.
