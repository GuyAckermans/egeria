--- conflicted
+++ resolved
@@ -120,13 +120,8 @@
      * Typical constructor sets up superclass and discovered information needed for tests
      *
      * @param workPad place for parameters and results
-<<<<<<< HEAD
-     * @param relationshipDefs - list of typedefs
-     * @param entityDefs - list of typedefs
-=======
      * @param relationshipDefs types of relationships
-     * @param entityDefs type of entities
->>>>>>> c003bb11
+     * @param entityDefs types of entities
      */
     public TestGraphQueries(RepositoryConformanceWorkPad workPad, List<RelationshipDef> relationshipDefs, Map<String,EntityDef> entityDefs)
     {
